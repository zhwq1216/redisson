<project xmlns="http://maven.apache.org/POM/4.0.0" xmlns:xsi="http://www.w3.org/2001/XMLSchema-instance" xsi:schemaLocation="http://maven.apache.org/POM/4.0.0 http://maven.apache.org/xsd/maven-4.0.0.xsd">
    <modelVersion>4.0.0</modelVersion>

    <parent>
        <groupId>org.redisson</groupId>
        <artifactId>redisson-parent</artifactId>
<<<<<<< HEAD
        <version>3.4.2-SNAPSHOT</version>
=======
        <version>2.9.3-SNAPSHOT</version>
>>>>>>> 5b3bb847
        <relativePath>../</relativePath>
    </parent>

    <artifactId>redisson-all</artifactId>
    <packaging>jar</packaging>

    <name>Redisson/All-in-One</name>

    <description>Redis based In-Memory Data Grid for Java</description>
    <inceptionYear>2014</inceptionYear>
    <url>http://redisson.org</url>

    <organization>
       <name>The Redisson Project</name>
       <url>http://redisson.org/</url>
    </organization>

    <scm>
        <url>scm:git:git@github.com:mrniko/redisson.git</url>
        <connection>scm:git:git@github.com:mrniko/redisson.git</connection>
        <developerConnection>scm:git:git@github.com:mrniko/redisson.git</developerConnection>
        <tag>redisson-parent-0.9.0</tag>
    </scm>

    <prerequisites>
        <maven>3.0.5</maven>
    </prerequisites>

    <licenses>
        <license>
            <name>Apache v2</name>
            <url>http://www.apache.org/licenses/LICENSE-2.0.html</url>
            <distribution>manual</distribution>
        </license>
    </licenses>

    <profiles>
        <profile>
            <id>release-sign-artifacts</id>
            <activation>
                <property>
                    <name>performRelease</name>
                    <value>true</value>
                </property>
            </activation>
            <build>
                <plugins>
                    <plugin>
                        <groupId>org.apache.maven.plugins</groupId>
                        <artifactId>maven-gpg-plugin</artifactId>
                        <version>1.6</version>
                        <executions>
                            <execution>
                                <id>sign-artifacts</id>
                                <phase>verify</phase>
                                <goals>
                                    <goal>sign</goal>
                                </goals>
                            </execution>
                        </executions>
                    </plugin>
                </plugins>
            </build>
        </profile>
        <profile>
            <id>unit-test</id>
            <properties>
                <maven.test.skip>false</maven.test.skip>
            </properties>
        </profile>
    </profiles>

    <dependencies>
        <dependency>
            <groupId>org.redisson</groupId>
            <artifactId>redisson</artifactId>
            <version>${project.version}</version>
        </dependency>
        <dependency>
            <groupId>io.netty</groupId>
            <artifactId>netty-transport-native-epoll</artifactId>
            <classifier>linux-x86_64</classifier>
            <version>4.1.10.Final</version>
        </dependency>
        <dependency>
            <groupId>com.esotericsoftware</groupId>
            <artifactId>kryo</artifactId>
            <version>3.0.3</version>
        </dependency>
        <dependency>
            <groupId>org.slf4j</groupId>
            <artifactId>slf4j-simple</artifactId>
            <version>1.7.16</version>
        </dependency>

        <dependency>
            <groupId>com.fasterxml.jackson.dataformat</groupId>
            <artifactId>jackson-dataformat-cbor</artifactId>
            <version>2.7.6</version>
            <scope>provided</scope>
        </dependency>
        <dependency>
            <groupId>com.fasterxml.jackson.dataformat</groupId>
            <artifactId>jackson-dataformat-smile</artifactId>
            <version>2.7.6</version>
            <scope>provided</scope>
        </dependency>
        <dependency>
            <groupId>com.fasterxml.jackson.dataformat</groupId>
            <artifactId>jackson-dataformat-avro</artifactId>
            <version>2.7.6</version>
            <scope>provided</scope>
        </dependency>

        <dependency>
            <groupId>net.jpountz.lz4</groupId>
            <artifactId>lz4</artifactId>
            <version>1.3.0</version>
            <scope>provided</scope>
        </dependency>
        <dependency>
            <groupId>org.msgpack</groupId>
            <artifactId>jackson-dataformat-msgpack</artifactId>
            <version>0.8.7</version>
            <scope>provided</scope>
        </dependency>
        <dependency>
            <groupId>org.xerial.snappy</groupId>
            <artifactId>snappy-java</artifactId>
            <version>1.1.2.6</version>
            <scope>provided</scope>
        </dependency>
        <dependency>
            <groupId>de.ruedigermoeller</groupId>
            <artifactId>fst</artifactId>
            <version>2.47</version>
            <scope>provided</scope>
        </dependency>

        <dependency>
            <groupId>org.springframework</groupId>
            <artifactId>spring-context</artifactId>
            <version>[3.1,)</version>
            <scope>provided</scope>
        </dependency>
        <dependency>
            <groupId>org.springframework</groupId>
            <artifactId>spring-context-support</artifactId>
            <version>[3.1,)</version>
            <scope>provided</scope>
        </dependency>
        <dependency>
            <groupId>org.springframework.boot</groupId>
            <artifactId>spring-boot-actuator</artifactId>
            <version>[1.4,)</version>
            <scope>provided</scope>
        </dependency>
    </dependencies>

    <build>
        <plugins>
            <plugin>
                <groupId>org.apache.maven.plugins</groupId>
                <artifactId>maven-jar-plugin</artifactId>
                <version>3.0.2</version>
                <configuration>
                    <archive>
                        <index>true</index>
                        <manifest>
                            <mainClass>org.redisson.RedissonNode</mainClass>
                            <addClasspath>false</addClasspath>
                            <addDefaultImplementationEntries>true</addDefaultImplementationEntries>
                            <addDefaultSpecificationEntries>true</addDefaultSpecificationEntries>
                        </manifest>
                    </archive>
                </configuration>
            </plugin>

            <plugin>
                <groupId>org.apache.maven.plugins</groupId>
                <artifactId>maven-shade-plugin</artifactId>
                <version>2.4.3</version>
                <executions>
                    <execution>
                        <id>shade-artifacts</id>
                        <goals>
                            <goal>shade</goal>
                        </goals>
                        <configuration>
                            <shadedArtifactId>redisson-all</shadedArtifactId>
                            <promoteTransitiveDependencies>true</promoteTransitiveDependencies>
                            <minimizeJar>false</minimizeJar>
                            <createSourcesJar>true</createSourcesJar>
                        </configuration>
                    </execution>
                </executions>
	    </plugin>

            <plugin>
         	<groupId>org.apache.maven.plugins</groupId>
         	<artifactId>maven-javadoc-plugin</artifactId>
         	<version>2.10.4</version>
                <executions>
                  <execution>
                    <phase>package</phase>
                    <goals>
                      <goal>jar</goal>
                    </goals>
                  </execution>
                </executions>
                <configuration>
                  <includeDependencySources>true</includeDependencySources>
                  <dependencySourceIncludes>
                      <dependencySourceInclude>org.redisson:*</dependencySourceInclude>
                  </dependencySourceIncludes>
                </configuration>
            </plugin>

        </plugins>
    </build>

</project><|MERGE_RESOLUTION|>--- conflicted
+++ resolved
@@ -4,11 +4,7 @@
     <parent>
         <groupId>org.redisson</groupId>
         <artifactId>redisson-parent</artifactId>
-<<<<<<< HEAD
         <version>3.4.2-SNAPSHOT</version>
-=======
-        <version>2.9.3-SNAPSHOT</version>
->>>>>>> 5b3bb847
         <relativePath>../</relativePath>
     </parent>
 
