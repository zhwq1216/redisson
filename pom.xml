<project xmlns="http://maven.apache.org/POM/4.0.0" xmlns:xsi="http://www.w3.org/2001/XMLSchema-instance" xsi:schemaLocation="http://maven.apache.org/POM/4.0.0 http://maven.apache.org/xsd/maven-4.0.0.xsd">
    <modelVersion>4.0.0</modelVersion>

    <groupId>org.redisson</groupId>
    <artifactId>redisson-parent</artifactId>
<<<<<<< HEAD
    <version>3.10.2-SNAPSHOT</version>
=======
    <version>2.15.2-SNAPSHOT</version>
>>>>>>> 6fc768ad
    <packaging>pom</packaging>

    <name>Redisson</name>
    <description>Redis based In-Memory Data Grid for Java</description>
    <inceptionYear>2014</inceptionYear>
    <url>http://redisson.org</url>

    <organization>
       <name>The Redisson Project</name>
       <url>http://redisson.org/</url>
    </organization>

    <properties>
        <maven.test.skip>true</maven.test.skip>
        <source.version>1.8</source.version>
        <test.source.version>1.8</test.source.version>
        <release.version>8</release.version>
        <project.build.sourceEncoding>UTF-8</project.build.sourceEncoding>
    </properties>

    <scm>
        <url>scm:git:git@github.com:redisson/redisson.git</url>
        <connection>scm:git:git@github.com:redisson/redisson.git</connection>
        <developerConnection>scm:git:git@github.com:redisson/redisson.git</developerConnection>
        <tag>HEAD</tag>
    </scm>

    <prerequisites>
        <maven>3.0.5</maven>
    </prerequisites>

    <licenses>
        <license>
            <name>Apache v2</name>
            <url>http://www.apache.org/licenses/LICENSE-2.0.html</url>
            <distribution>manual</distribution>
        </license>
    </licenses>

    <developers>
        <developer>
            <id>mrniko</id>
            <name>Nikita Koksharov</name>
            <email>nkoksharov@redisson.org</email>
            <roles>
                <role>Architect</role>
                <role>Developer</role>
            </roles>
            <timezone>+4</timezone>
        </developer>
    </developers>

    <modules>
        <module>redisson</module>
        <module>redisson-all</module>
        <module>redisson-tomcat</module>
        <module>redisson-spring-data</module>
        <module>redisson-spring-boot-starter</module>
        <module>redisson-hibernate</module>
    </modules>

    <profiles>
        <profile>
            <id>release</id>
            <build>
                <plugins>
                    <plugin>
                        <groupId>org.apache.maven.plugins</groupId>
                        <artifactId>maven-source-plugin</artifactId>
                        <version>3.0.1</version>
                        <executions>
                          <execution>
                            <id>attach-sources</id>
                            <goals>
                              <goal>jar-no-fork</goal>
                            </goals>
                            <configuration>
                              <archive>
                                <manifest>
                                  <addDefaultImplementationEntries>true</addDefaultImplementationEntries>
                                  <addDefaultSpecificationEntries>true</addDefaultSpecificationEntries>
                                </manifest>
                                <manifestEntries>
                                  <Implementation-Build>${implementation.build}</Implementation-Build>
                                  <Implementation-Build-Date>${maven.build.timestamp}</Implementation-Build-Date>
                                  <X-Compile-Source-JDK>${javac.src.version}</X-Compile-Source-JDK>
                                  <X-Compile-Target-JDK>${javac.target.version}</X-Compile-Target-JDK>
                                </manifestEntries>
                              </archive>
                            </configuration>
                          </execution>
                        </executions>
                    </plugin>
                    <plugin>
                        <groupId>org.apache.maven.plugins</groupId>
                        <artifactId>maven-gpg-plugin</artifactId>
                        <version>1.6</version>
                        <executions>
                            <execution>
                                <id>sign-artifacts</id>
                                <phase>verify</phase>
                                <goals>
                                    <goal>sign</goal>
                                </goals>
                            </execution>
                        </executions>
                    </plugin>
                    <plugin>
                        <groupId>net.ju-n.maven.plugins</groupId>
                        <artifactId>checksum-maven-plugin</artifactId>
                        <version>1.4</version>
                    </plugin>
                </plugins>
            </build>
        </profile>
        <profile>
            <id>unit-test</id>
            <properties>
                <maven.test.skip>false</maven.test.skip>
            </properties>
        </profile>
    </profiles>

    <dependencyManagement>
        <dependencies>
            <dependency>
                <groupId>io.netty</groupId>
                <artifactId>netty-bom</artifactId>
                <version>4.1.33.Final</version>
                <type>pom</type>
                <scope>import</scope>
            </dependency>
        </dependencies>
    </dependencyManagement>

  <build>
      <directory>target</directory>
      <outputDirectory>${basedir}/target/classes</outputDirectory>
      <finalName>${project.artifactId}-${project.version}</finalName>
      <testOutputDirectory>${basedir}/target/test-classes</testOutputDirectory>
      <sourceDirectory>${basedir}/src/main/java</sourceDirectory>
      <testSourceDirectory>${basedir}/src/test/java</testSourceDirectory>

        <plugins>	

       	<plugin>
       		<groupId>org.sonatype.plugins</groupId>
       		<artifactId>nexus-staging-maven-plugin</artifactId>
       		<version>1.6.8</version>
       		<extensions>true</extensions>
       		<configuration>
       			<serverId>ossrepo</serverId>
       			<nexusUrl>https://oss.sonatype.org/</nexusUrl>
       			<autoReleaseAfterClose>true</autoReleaseAfterClose>
       		</configuration>
       	</plugin>

<!--
            <plugin>
                <groupId>com.github.spotbugs</groupId>
                <artifactId>spotbugs-maven-plugin</artifactId>
                <version>3.1.7</version>
                <configuration>
                    <effort>Max</effort>
                    <threshold>High</threshold>
                    <failOnError>true</failOnError>
                    <plugins>
                        <plugin>
                            <groupId>com.h3xstream.findsecbugs</groupId>
                            <artifactId>findsecbugs-plugin</artifactId>
                            <version>1.8.0</version>
                        </plugin>
                    </plugins>
                </configuration>
                <executions>
                    <execution>
                        <goals>
                            <goal>check</goal>
                        </goals>
                        <phase>validate</phase>
                    </execution>
                </executions>
            </plugin>

            <plugin>
                <groupId>org.owasp</groupId>
                <artifactId>dependency-check-maven</artifactId>
                <version>3.3.2</version>
                <configuration>
                    <cveValidForHours>12</cveValidForHours>
                    <failBuildOnCVSS>5</failBuildOnCVSS>
                </configuration>
                <executions>
                    <execution>
                        <goals>
                            <goal>check</goal>
                        </goals>
                    </execution>
                </executions>
            </plugin>
-->

          <plugin>
            <groupId>org.apache.maven.plugins</groupId>
            <artifactId>maven-release-plugin</artifactId>
            <version>2.5.3</version>
   		<configuration>
   			<autoVersionSubmodules>true</autoVersionSubmodules>
   			<useReleaseProfile>true</useReleaseProfile>
   			<releaseProfiles>release</releaseProfiles>
   			<goals>deploy</goals>
   		</configuration>
            </plugin>

            <plugin>
                <artifactId>maven-compiler-plugin</artifactId>
                <version>3.8.0</version>
                <configuration>
                    <source>${source.version}</source>
                    <target>${source.version}</target>
<!--
                    <release>${release.version}</release>
-->
                    <optimize>true</optimize>
                    <showDeprecations>true</showDeprecations>
                </configuration>
                <executions>
                    <execution>
                        <id>default-testCompile</id>
                        <phase>process-test-sources</phase>
                        <goals>
                            <goal>testCompile</goal>
                        </goals>
                        <configuration>
                            <fork>true</fork>
                            <source>${test.source.version}</source>
                            <target>${test.source.version}</target>
                        </configuration>
                    </execution>
                </executions>
            </plugin>

            <plugin>
         	<groupId>org.apache.maven.plugins</groupId>
         	<artifactId>maven-javadoc-plugin</artifactId>
         	<version>3.0.1</version>
         	<executions>
                   <execution>
                     <id>attach-javadocs</id>
                     <goals>
                         <goal>jar</goal>
                     </goals>
                   </execution>
         	</executions>
                <configuration>
                    <level>public</level>
                    <additionalparam>-Xdoclint:none</additionalparam>
                    <quiet>true</quiet>
                </configuration>
            </plugin>
        </plugins>
  </build>

</project><|MERGE_RESOLUTION|>--- conflicted
+++ resolved
@@ -3,11 +3,7 @@
 
     <groupId>org.redisson</groupId>
     <artifactId>redisson-parent</artifactId>
-<<<<<<< HEAD
     <version>3.10.2-SNAPSHOT</version>
-=======
-    <version>2.15.2-SNAPSHOT</version>
->>>>>>> 6fc768ad
     <packaging>pom</packaging>
 
     <name>Redisson</name>
