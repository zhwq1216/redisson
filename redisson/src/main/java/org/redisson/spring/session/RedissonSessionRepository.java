--- conflicted
+++ resolved
@@ -305,13 +305,8 @@
     }
 
     @Override
-<<<<<<< HEAD
     public RedissonSession findById(String id) {
-        RedissonSession session = new RedissonSession(id);
-=======
-    public RedissonSession getSession(String id) {
         RedissonSession session = new RedissonSession(keyPrefix, id);
->>>>>>> e124acfe
         if (!session.load() || session.isExpired()) {
             return null;
         }
